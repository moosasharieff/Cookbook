"""app URL Configuration

The `urlpatterns` list routes URLs to views. For more information please see:
    https://docs.djangoproject.com/en/3.2/topics/http/urls/
Examples:
Function views
    1. Add an import:  from my_app import views
    2. Add a URL to urlpatterns:  path('', views.home, name='home')
Class-based views
    1. Add an import:  from other_app.views import Home
    2. Add a URL to urlpatterns:  path('', Home.as_view(), name='home')
Including another URLconf
    1. Import the include() function: from django.urls import include, path
    2. Add a URL to urlpatterns:  path('blog/', include('blog.urls'))
"""
from django.contrib import admin
from django.urls import path

from drf_spectacular.views import (SpectacularAPIView,
                                   SpectacularSwaggerView)

urlpatterns = [
    path('admin/', admin.site.urls),
    path('api/schema', SpectacularAPIView.as_view(), name='api-schema'),
<<<<<<< HEAD
    path('api/docs', SpectacularSwaggerView.as_view(url_name='api-schema'),
         name='api-docs'),
=======
    path('api/docs', SpectacularSwaggerView.as_view(url_name='api-schema'), name='api-docs'),
>>>>>>> 40fc4670

]<|MERGE_RESOLUTION|>--- conflicted
+++ resolved
@@ -22,11 +22,6 @@
 urlpatterns = [
     path('admin/', admin.site.urls),
     path('api/schema', SpectacularAPIView.as_view(), name='api-schema'),
-<<<<<<< HEAD
     path('api/docs', SpectacularSwaggerView.as_view(url_name='api-schema'),
          name='api-docs'),
-=======
-    path('api/docs', SpectacularSwaggerView.as_view(url_name='api-schema'), name='api-docs'),
->>>>>>> 40fc4670
-
 ]